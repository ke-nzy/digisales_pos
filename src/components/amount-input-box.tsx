--- conflicted
+++ resolved
@@ -540,18 +540,6 @@
         throw new Error(`Submission error: ${result.reason || "No reason provided."}`);
       }
 
-<<<<<<< HEAD
-        //   router.refresh();
-
-        // Check if submission failed and capture reason if so
-        if (result?.status === 'FAILED') {
-            setSubmissionError(
-                `Error: ${result.reason || 'Submission failed'}. Items: ${result.items || 'Unknown'}`
-            );
-            toast.error(`Submission failed: ${result.reason}`);
-            return; // Stop further processing
-        }
-=======
       toast.success("Invoice processed successfully");
       setPaidStatus(true);
       await new Promise(resolve => setTimeout(resolve, 100));
@@ -559,7 +547,6 @@
       await handlePrint(result);
       const endPrintTime = Date.now();
       console.log("Total Print Time:", startPrintTime - endPrintTime);
->>>>>>> e401d888
 
       localStorage.setItem("transaction_history", JSON.stringify(result));
 
