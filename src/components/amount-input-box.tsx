--- conflicted
+++ resolved
@@ -384,22 +384,6 @@
     });
   };
 
-<<<<<<< HEAD
-  const handleProcessInvoice = async () => {
-    if (isLoading) {
-      return;
-    }
-    if (!currentCart) {
-      toast.error("Please add items to cart");
-      // setIsLoading(false);
-      return;
-    }
-    if (!currentCustomer) {
-      toast.error("Please select a customer");
-      // setIsLoading(false);
-      return;
-    }
-=======
   // const handleProcessInvoice = async () => {
   //   if (isLoading) {
   //     return;
@@ -414,17 +398,12 @@
   //     toast.error("Please select a customer");
   //     return;
   //   }
->>>>>>> 329eb836
 
   //   if (totalPaid < total - discount || !totalPaid) {
   //     toast.error("Insufficient funds");
   //     return;
   //   }
 
-<<<<<<< HEAD
-    const pmnts = updateCashPayments(paymentCarts, total);
-    console.log("pmnts", pmnts);
-=======
   //   // Check item quantities in the cart based on available inventory
   //   const { isValid, invalidItems = [] } = await checkItemQuantities(currentCart.items, allDetails);
   //   console.log("quantitiesAreValid:", isValid);
@@ -498,7 +477,6 @@
   //       }
   //       setPin("");
   //     }
->>>>>>> 329eb836
 
   //     if (!(result as OfflineSalesReceiptInformation).offline && result) {
   //       clearCart();
@@ -513,27 +491,6 @@
   //   }
   // };
 
-<<<<<<< HEAD
-    console.log("currentCart-submit");
-    try {
-      const result = await submit_direct_sale_request(
-        site_url!,
-        site_company!.company_prefix,
-        account!.id,
-        account!.user_id,
-        currentCart.items,
-        currentCustomer,
-        pmnts,
-        currentCustomer.br_name,
-        currentCart.cart_id,
-        pin,
-      );
-      console.log("result", result);
-      if (!result) {
-        // sentry.captureException(result);
-        toast.error("Transaction failed");
-        setIsLoading(false);
-=======
 
 const [submissionError, setSubmissionError] = useState<string | null>(null); // State for error messages
 
@@ -544,42 +501,12 @@
     if (!currentCart) {
         setSubmissionError("Please add items to cart");
         toast.error("Please add items to cart");
->>>>>>> 329eb836
         return;
     }
     if (!currentCustomer) {
         setSubmissionError("Please select a customer");
         toast.error("Please select a customer");
         return;
-<<<<<<< HEAD
-      } else {
-        // const transaction_history = await fetch_pos_transactions_report(
-        //   site_company!,
-        //   account!,
-        //   site_url!,
-        //   toDate(new Date()),
-        //   toDate(new Date()),
-        // );
-        // process receipt
-
-        toast.success("Invoice processed successfully");
-        console.log("result", result);
-
-        //   router.refresh();
-
-        if (result as SalesReceiptInformation) {
-          await handlePrint(result as SalesReceiptInformation);
-
-          localStorage.setItem(
-            "transaction_history",
-            JSON.stringify(result as SalesReceiptInformation),
-          );
-          clearCart();
-          clearPaymentCarts();
-          setPaidStatus(true);
-
-          // router.push("/payment/paid");
-=======
     }
     if (totalPaid < total - discount || !totalPaid) {
         setSubmissionError("Insufficient funds");
@@ -606,6 +533,8 @@
 
         console.log("result", result);
 
+        //   router.refresh();
+
         // Check if submission failed and capture reason if so
         if (result?.status === 'FAILED') {
             setSubmissionError(
@@ -620,7 +549,6 @@
             await addInvoice(result);
             toast.info("Transaction saved Offline");
             await handleOfflinePrint(result);
->>>>>>> 329eb836
         } else {
             toast.success("Invoice processed successfully");
             if (result) await handlePrint(result);
@@ -628,19 +556,8 @@
             localStorage.setItem("transaction_history", JSON.stringify(result));
         }
 
-<<<<<<< HEAD
-      if (!(result as OfflineSalesReceiptInformation).offline && result) {
-        clearCart();
-        clearPaymentCarts();
-        setPaidStatus(true);
-        // router.push("/payment/paid");
-      }
-      // if (isPrinted) {
-      // }
-=======
         cleanupAfterInvoice();
         setSubmissionError(null); // Clear any previous errors on success
->>>>>>> 329eb836
     } catch (error) {
         console.error("Something went wrong:", error);
         setSubmissionError("An unexpected error occurred. Please try again.");
@@ -648,10 +565,6 @@
     } finally {
         setIsLoading(false);
     }
-<<<<<<< HEAD
-
-    // clearCart();
-=======
 };
 
   // Cleanup function to clear cart, payment, pin, etc.
@@ -659,93 +572,7 @@
     clearCart();
     clearPaymentCarts();
     setPin("");
->>>>>>> 329eb836
   };
-
-  // const handleProcessInvoice = async () => {
-  //   if (isLoading) return;
-
-  //   // Basic validation checks
-  //   if (!currentCart) {
-  //     toast.error("Please add items to cart");
-  //     return;
-  //   }
-  //   if (!currentCustomer) {
-  //     toast.error("Please select a customer");
-  //     return;
-  //   }
-  //   if (totalPaid < total - discount || !totalPaid) {
-  //     toast.error("Insufficient funds");
-  //     return;
-  //   }
-
-  //   console.log("Current cart items:", currentCart.items);
-  //   console.log("Before inventory check:", currentCart.items);
-
-  //   // Batched inventory check for all cart items
-  //   const { isValid, invalidItems } = await checkInventoryForCartItems(
-  //     site_url!,
-  //     site_company!.company_prefix,
-  //     account!.user_id,
-  //     currentCart.items
-  //   );
-
-  //   if (!isValid) {
-  //     const invalidItemsMessage = invalidItems
-  //       .map(item => `${item.item.description} (Requested: ${item.quantity})`)
-  //       .join(", ");
-  //     toast.error(`Error! Insufficient stock for: ${invalidItemsMessage}`);
-  //     return; // Stop if quantities are insufficient
-  //   }
-
-  //   const pmnts = updateCashPayments(paymentCarts, total);
-  //   setIsLoading(true);
-
-  //   try {
-  //     const result = await submit_direct_sale_request(
-  //       site_url!,
-  //       site_company!.company_prefix,
-  //       account!.id,
-  //       account!.user_id,
-  //       currentCart.items,
-  //       currentCustomer,
-  //       pmnts,
-  //       currentCustomer.br_name,
-  //       currentCart.cart_id,
-  //       pin,
-  //     );
-
-  //     if (!result) {
-  //       toast.error("Transaction failed");
-  //     } else if (result && (result as OfflineSalesReceiptInformation).offline) {
-  //       await addInvoice(result as OfflineSalesReceiptInformation);
-  //       toast.info("Transaction saved Offline");
-  //       await handleOfflinePrint(result as UnsynchedInvoice);
-  //     } else {
-  //       toast.success("Invoice processed successfully");
-  //       if (result as SalesReceiptInformation) {
-  //         await handlePrint(result as SalesReceiptInformation);
-  //         localStorage.setItem(
-  //           "transaction_history",
-  //           JSON.stringify(result as SalesReceiptInformation)
-  //         );
-  //       } else {
-  //         toast.error("Failed to print - Could not find transaction");
-  //       }
-  //     }
-
-  //     clearCart();
-  //     clearPaymentCarts();
-  //     setPin("");
-  //     setPaidStatus(true);
-  //   } catch (error) {
-  //     console.error("Something went wrong", error);
-  //     toast.error("Something went wrong");
-  //   } finally {
-  //     setIsLoading(false);
-  //   }
-  // };
-
 
 
   const handlePrint = async (data: SalesReceiptInformation) => {
