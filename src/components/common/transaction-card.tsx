"use client";
import React, { useState } from "react";
import {
  Card,
  CardHeader,
  CardTitle,
  CardDescription,
  CardContent,
  CardFooter,
} from "~/components/ui/card";
import { Button } from "~/components/ui/button";
import {
  CheckCheckIcon,
  CopyIcon,
  InfoIcon,
  PrinterIcon,
  ShoppingBasketIcon,
  Timer,
  XIcon,
} from "lucide-react";
import { ScrollArea } from "~/components/ui/scroll-area";
import {
  Table,
  TableBody,
  TableCell,
  TableHead,
  TableHeader,
  TableRow,
} from "../ui/table";
import { cn, transformArrayToCart } from "~/lib/utils";
import { useCartStore } from "~/store/cart-store";
import { getCart } from "~/utils/indexeddb";
import { toast } from "sonner";
import { useRouter, useSearchParams } from "next/navigation";
import { pdf } from "@react-pdf/renderer";
import TransactionReceiptPDF from "../thermal-receipt";
import { useAuthStore } from "~/store/auth-store";
import { TrashIcon } from "@radix-ui/react-icons";
import {
  Dialog,
  DialogContent,
  DialogDescription,
  DialogFooter,
  DialogHeader,
  DialogTitle,
  DialogTrigger,
} from "../ui/dialog";
import {
  submit_authorization_request,
  submit_clear_cart_request,
} from "~/lib/actions/user.actions";
import { Label } from "@radix-ui/react-label";
import { Input } from "../ui/input";
import { set } from "date-fns";
import { Checkbox } from "../ui/checkbox";
interface TransactionCardProps {
  data: TransactionReportItem;
  status?: "Completed" | "Held";
  onRefresh: () => void;
  // onPrint: (data: TransactionReportItem) => void;
}
const TransactionCard = ({ data, status, onRefresh }: TransactionCardProps) => {
  const { currentCart } = useCartStore();
  const { site_url, site_company, receipt_info, account } = useAuthStore();
  const router = useRouter();
  const [action, setAction] = useState<string>("");
  const [username, setUsername] = useState<string>("");
  const [authPass, setAuthPass] = useState<string>("");
  const [authorizationDialogOpen, setAuthorizationDialogOpen] =
    useState<boolean>(false);
  const [authorized, setAuthorized] = useState<boolean>(false);
  const [selectedItems, setSelectedItems] = useState<string[]>([]);

  const toggleItemSelection = (itemId: string) => {
    if (selectedItems.includes(itemId)) {
      setSelectedItems(selectedItems.filter((id) => id !== itemId));
    } else {
      setSelectedItems([...selectedItems, itemId]);
    }
  };

  const searchParams = useSearchParams();
  const items: TransactionInvItem[] =
    data.pitems.length > 0 ? JSON.parse(data.pitems) : [];

  console.log("payments", data.payments);
  const payments: Payment[] =
    data.payments && data.payments.length > 0 ? JSON.parse(data.payments) : [];
  const handleCopy = async () => {
    console.log(`cart_${data.unique_identifier}`);

    const loadCart = await getCart(`${data.unique_identifier}`);

    console.log("loadCart", loadCart);
    console.log("data", data);
    console.log("currentCart", currentCart);

    try {
      // check if currentCart is null only then set it to the loaded cart
      if (currentCart !== null) {
        console.log("current cart ", currentCart);
        toast.error("Clear current cart instance");
        router.push("/");
      } else if (!loadCart) {
        const newCart = transformArrayToCart(data);
        const neededItems = newCart.items.filter(
          (x) => !selectedItems.includes(x.item.stock_id),
        );
        if (neededItems.length > 0) {
          const updatedCrt = {
            items: neededItems,
          };
          localStorage.setItem("cart", JSON.stringify(updatedCrt));
          // useCartStore.setState({ currentCart: updatedCrt });
          router.push("/");
        } else {
          localStorage.setItem("cart", JSON.stringify(newCart));
          // useCartStore.setState({ currentCart: newCart });
          router.push("/");
        }
      } else {
        const neededItems = loadCart.items.filter(
          (x) => !selectedItems.includes(x.item.stock_id),
        );
        if (neededItems.length > 0) {
          const updatedCrt = {
            // cart_id: loadCart.cart_id,
            items: neededItems,
          };
          localStorage.setItem("cart", JSON.stringify(updatedCrt));
          // useCartStore.setState({ currentCart: updatedCrt });
          router.push("/");
        } else {
          localStorage.setItem("cart", JSON.stringify(loadCart));
          // useCartStore.setState({ currentCart: loadCart });
          router.push("/");
        }
      }
    } catch (error) {
      console.error("Failed to load cart:", error);
      toast.error("Failed to load cart");
    }

    // redirect to POS
  };
  // const handleReOpen = async () => {
  //   console.log(`cart_${data.unique_identifier}`);

  //   const loadCart = await getCart(`${data.unique_identifier}`);

  //   console.log("loadCart", loadCart);

  //   try {
  //     // check if currentCart is null only then set it to the loaded cart
  //     if (currentCart !== null) {
  //       console.log("current cart ", currentCart);
  //       toast.error("Please clear the current cart before reopening another one.");
  //     } else if (!loadCart) {
  //       const newCart = transformArrayToCart(data);
  //       console.log("newCart", newCart);
  //       useCartStore.setState({ currentCart: newCart });
  //       router.push("/");
  //     } else {
  //       useCartStore.setState({ currentCart: loadCart });
  //       router.push("/");
  //     }
  //   } catch (error) {
  //     console.error("Failed to load cart:", error);
  //     toast.error("Failed to load cart");
  //   }

  //   // redirect to POS
  // };

  const handleReOpen = async () => {
    console.log(`cart_${data.unique_identifier}`);

    // Load the held cart from storage
    const loadCart = await getCart(`${data.unique_identifier}`);
    console.log("Loaded Held Cart:", loadCart);

    try {
      if (currentCart !== null) {
        console.log("Existing currentCart: ", currentCart);
        toast.error("Please clear the current cart before reopening another one!");
      } else if (!loadCart) {
        const newCart = transformArrayToCart(data);
        console.log("Transforming data into new cart:", newCart);

        // Set the new cart as currentCart and save it to localStorage
        useCartStore.setState({ currentCart: newCart });
        localStorage.setItem("currentCart", JSON.stringify(newCart));
<<<<<<< HEAD
=======

        console.log("New Cart Set in currentCart:", useCartStore.getState().currentCart);
        toast.success("New Cart created and set.");
>>>>>>> 3275dc9e
        router.push("/");
      } else {
        // Held cart is found, so set it as currentCart and save to localStorage
        useCartStore.setState({ currentCart: loadCart });
        localStorage.setItem("currentCart", JSON.stringify(loadCart));

        // Confirm the state update after a delay
        setTimeout(() => {
          console.log("Confirmed Cart in currentCart after setState:", useCartStore.getState().currentCart);
        }, 100);

        toast.success("Held Cart reopened and set in currentCart.");
        router.push("/");
      }
    } catch (error) {
      console.error("Failed to load cart:", error);
      toast.error("Failed to load cart.");
    }
  };


  const handlePrint = async (data: TransactionReportItem) => {
    try {
      console.log("handlePrint", data);

      const pdfBlob = await pdf(
        <TransactionReceiptPDF
          data={data}
          receipt_info={receipt_info!}
          account={account!}
          duplicate={false}
        />,
      ).toBlob();

      const url = URL.createObjectURL(pdfBlob);
      const iframe = document.createElement("iframe");
      iframe.style.position = "fixed";
      iframe.style.width = "100%";
      iframe.style.height = "100%";
      iframe.style.zIndex = "1000";
      iframe.src = url;
      document.body.appendChild(iframe);

      iframe.onload = () => {
        iframe.focus();
        iframe.contentWindow!.print();
        iframe.contentWindow!.onafterprint = () => {
          document.body.removeChild(iframe);
          URL.revokeObjectURL(url); // Revoke the URL to free up resources
        };
      };
    } catch (error) {
      console.error("Failed to print document:", error);
      toast.error("Failed to print document");
    }
  };

  const handleAuthorization = async () => {
    try {
      const auth = await submit_authorization_request(
        site_url!,
        site_company!.company_prefix,
        username,
        authPass,
        action,
      );
      if (auth) {
        setAuthorized(true);
        toast.success("Authorized");
      } else {
        setAuthorized(false);
        toast.error("Unauthorized to perform this action");
      }
    } catch (error) {
      toast.error("Authorization Failed: Something Went Wrong");
    } finally {
      setTimeout(() => {
        setAuthPass("");
        setAction("");
        setAuthorizationDialogOpen(false);
      }, 1500);
    }
  };

  const issueClearCart = async (id: string) => {
    console.log("issueClearCart");
    const response = await submit_clear_cart_request(
      site_url!,
      site_company!.company_prefix,
      id,
    );
    console.log("response", response);
    if (response?.message === "Success") {
      return true;
    } else {
      return false;
    }
  };

  const handleClearCart = async () => {
    if (authorized) {
      try {
        const result = await issueClearCart(data.unique_identifier);
        if (result) {
          toast.success("Transaction cleared successfully");
          onRefresh();
          router.refresh();
        } else {
          toast.error("Failed to clear transaction");
        }
      } catch (error) {
        console.log("error", error);
      } finally {
        onRefresh();
        router.replace("/transactions");
      }
    } else {
      setAction("edit_cart");
      setAuthorizationDialogOpen(true);
    }
  };

  return (
    <Card key={data.unique_identifier}>
      <CardHeader>
        <CardTitle className="  flex-col space-y-2">
          <div className="flex items-center gap-4">
            {/* <Avatar className="hidden h-9 w-9 p-2 sm:flex">
              <User2Icon className="h-9 w-9 text-zinc-700" />
            </Avatar> */}
            <div className="grid w-full  gap-1">
              <div className="flex flex-row items-center justify-between gap-4">
                <p className="text-sm font-medium leading-none">
                  {data.customername}
                </p>
                <span
                  className={cn(
                    "flex flex-row items-center justify-evenly space-x-2 rounded-sm  p-1",
                    data.status === "1" && status === "Completed"
                      ? "bg-green-200"
                      : data.status === "1" && status !== "Completed"
                        ? "bg-lime-300"
                        : data.status === "0"
                          ? "bg-orange-200"
                          : "bg-red-200",
                  )}
                >
                  {(data.status === "1" || status === "Completed") && (
                    <CheckCheckIcon className="h-3 w-3 text-emerald-950" />
                  )}
                  {data.status === "0" && (
                    <Timer className="h-3 w-3 text-orange-950" />
                  )}
                  {data.status === "2" && (
                    <XIcon className="h-3 w-3 text-red-950" />
                  )}
                  {data.status === "2" && (
                    <p className="text-xs text-red-950">Cleared</p>
                  )}
                  {status === "Completed" && (
                    <p className="text-xs text-emerald-950">Completed</p>
                  )}
                  {data.status === "1" && status !== "Completed" && (
                    <p className="text-xs text-emerald-950">Processed</p>
                  )}
                  {data.status === "0" && (
                    <p className="text-xs text-orange-950">On Hold</p>
                  )}
                  {data.status === "3" && status === "Held" && (
                    <p className="text-xs text-red-950">Cancelled</p>
                  )}
                </span>
              </div>
              <div className="flex flex-row items-center justify-between gap-4">
                <p className="text-sm text-muted-foreground">POS {data.id}</p>
              </div>
            </div>
          </div>
        </CardTitle>
        <CardDescription>
          <div className="flex flex-row items-center justify-between gap-4">
            <p>{new Date(data.pdate).toLocaleDateString()}</p>
            <p>{new Date(data.pdate).toLocaleTimeString()}</p>
          </div>
        </CardDescription>
      </CardHeader>
      <CardContent>
        <ScrollArea className="h-56">
          <Table className="h-full">
            <TableHeader>
              <TableRow>
                {/* {data.status === "0" && <TableHead></TableHead>} */}
                <TableHead>Item</TableHead>
                <TableHead>Qty</TableHead>
                <TableHead>Price</TableHead>
              </TableRow>
            </TableHeader>
            <TableBody>
              {items.length > 0 &&
                items.map((x) => (
                  <TableRow key={x.item_option_id}>
                    {/* {data.status === "0" && (
                      <TableCell className="w-[20px] text-xs">
                        <Checkbox
                          checked={selectedItems.includes(x.item_option_id)}
                          onCheckedChange={() =>
                            toggleItemSelection(x.item_option_id)
                          }
                        />
                      </TableCell>
                    )} */}
                    <TableCell
                      className={cn(
                        selectedItems.includes(x.item_option_id)
                          ? "line-through"
                          : "",
                        "w-[200px] text-xs",
                      )}
                    >
                      {x.item_option}
                    </TableCell>
                    <TableCell
                      className={cn(
                        selectedItems.includes(x.item_option_id)
                          ? "line-through"
                          : "",
                        "w-[60px] text-xs",
                      )}
                    >
                      {x.quantity}
                    </TableCell>
                    <TableCell
                      className={cn(
                        selectedItems.includes(x.item_option_id)
                          ? "line-through"
                          : "",
                        "text-xs",
                      )}
                    >
                      KES {x.price}
                    </TableCell>
                  </TableRow>
                ))}
            </TableBody>
          </Table>
        </ScrollArea>
        <div className="mt-4 flex flex-row items-center justify-between gap-4">
          <p className="text-md font-semibold text-zinc-900">Total</p>
          <p className="text-md font-semibold   text-zinc-900">
            KES {data.ptotal}
          </p>
        </div>
        <Dialog
          open={authorizationDialogOpen}
          onOpenChange={setAuthorizationDialogOpen}
        >
          <DialogContent className="sm:max-w-md">
            <DialogHeader>
              <DialogTitle>Authorize</DialogTitle>
              <DialogDescription>Authorize cart actions</DialogDescription>
            </DialogHeader>
            <div className="flex items-center space-x-2">
              <div className="grid flex-1 gap-2">
                <div className="grid gap-3">
                  <div className="grid w-full max-w-sm items-center gap-1.5">
                    <Label htmlFor="auth-cart-pass">Username</Label>
                    <Input
                      type="text"
                      id="auth-cart-username"
                      placeholder={"Authorization Username"}
                      value={username}
                      onChange={(e) => setUsername(e.target.value)}
                    />
                  </div>
                  <div className="grid w-full max-w-sm items-center gap-1.5">
                    <Label htmlFor="auth-cart-pass">Password</Label>
                    <Input
                      type="password"
                      id="auth-cart-pass"
                      placeholder={"Authorization Password"}
                      value={authPass}
                      onChange={(e) => setAuthPass(e.target.value)}
                    />
                  </div>
                </div>
              </div>
            </div>
            <DialogFooter>
              <Button onClick={() => handleAuthorization()}>Authorize</Button>
            </DialogFooter>
          </DialogContent>
        </Dialog>
      </CardContent>
      {(data.status === "1" || status === "Completed") && (
        <CardFooter className="flex flex-row justify-between space-x-3 border-t p-4">
          <Dialog>
            <DialogTrigger asChild>
              <Button size="sm" variant="outline" className="flex-grow gap-2">
                <InfoIcon className="h-3.5 w-3.5" />
                Info
              </Button>
            </DialogTrigger>
            <DialogContent className="sm:max-w-[425px]">
              <Card>
                <CardHeader>
                  <CardTitle>Invoice Payments</CardTitle>
                  <CardDescription>
                    <div className="flex flex-row items-center justify-between gap-4">
                      <p>
                        The following are the corresponding payments made for
                        the invoice.
                      </p>
                    </div>
                  </CardDescription>
                </CardHeader>
                <CardContent>
                  <ScrollArea className="h-56">
                    <Table className="h-full">
                      <TableHeader>
                        <TableRow>
                          <TableHead>Name</TableHead>
                          <TableHead>Amount</TableHead>
                          <TableHead>Type</TableHead>
                        </TableRow>
                      </TableHeader>
                      <TableBody>
                        {payments &&
                          payments.length > 0 &&
                          payments.map((x) => (
                            <TableRow key={x.name}>
                              <TableCell className="w-[200px] text-xs">
                                {x.name}
                              </TableCell>
                              <TableCell className="w-[70px] text-xs">
                                {x.TransAmount}
                              </TableCell>
                              <TableCell className="text-xs">
                                {x.Transtype}
                              </TableCell>
                            </TableRow>
                          ))}
                      </TableBody>
                    </Table>
                  </ScrollArea>
                </CardContent>
              </Card>
            </DialogContent>
          </Dialog>
          <Button
            size="sm"
            variant="default"
            className="flex-grow gap-2"
            onClick={() => handlePrint(data)}
          >
            <PrinterIcon className="h-3.5 w-3.5" />
            Re-Print
          </Button>
        </CardFooter>
      )}
      {data.status === "0" && (
        <CardFooter className="flex flex-row justify-between space-x-3 border-t p-4">
          <Button
            size="sm"
            variant="destructive"
            onClick={handleClearCart}
            className="flex-grow gap-2"
          >
            <TrashIcon className="h-3.5 w-3.5" />
            Clear
          </Button>
          <Button
            onClick={handleReOpen}
            size="sm"
            variant="default"
            className="flex-grow gap-2"
          >
            <CopyIcon className="h-3.5 w-3.5" />
            Open
          </Button>
        </CardFooter>
      )}
    </Card>
  );
};

export default TransactionCard;<|MERGE_RESOLUTION|>--- conflicted
+++ resolved
@@ -190,12 +190,9 @@
         // Set the new cart as currentCart and save it to localStorage
         useCartStore.setState({ currentCart: newCart });
         localStorage.setItem("currentCart", JSON.stringify(newCart));
-<<<<<<< HEAD
-=======
 
         console.log("New Cart Set in currentCart:", useCartStore.getState().currentCart);
         toast.success("New Cart created and set.");
->>>>>>> 3275dc9e
         router.push("/");
       } else {
         // Held cart is found, so set it as currentCart and save to localStorage
